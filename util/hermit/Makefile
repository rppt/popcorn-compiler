--- conflicted
+++ resolved
@@ -2,175 +2,82 @@
 # Compilation options
 # -------------------
 
-# Path to hermit-popcorn installation
 POPHERMIT=$(HOME)/hermit-popcorn
 POPHERMIT_PREFIX=$(POPHERMIT)
 
 PH_PREFIX_HOST=$(POPHERMIT_PREFIX)/x86_64-host/
-<<<<<<< HEAD
-PH_PREFIX_X86=$(POPHERMIT_PREFIX)/aarch64-hermit/
+PH_PREFIX_X86=$(POPHERMIT_PREFIX)/x86_64-hermit/
 
-CFLAGS+=-target aarch64-hermit -O0 -Wall -Wno-unused-variable -g -nostdlib \
-	    -DPOSIX -mllvm -optimize-regalloc -mllvm -fast-isel=false -static \
-		-popcorn-alignment -fno-builtin
-=======
-PH_PREFIX_X86=$(POPHERMIT_PREFIX)/x86_64-hermit/
-PH_PREFIX_ARM=$(POPHERMIT_PREFIX)/aarch64-hermit/
-
-# CFLAGS (common / x86 only / arm only)
-CFLAGS+=-O3 -Wall -Wno-unused-variable -g -nostdlib \
+CFLAGS+=-target x86_64-hermit -O0 -Wall -Wno-unused-variable -g -nostdlib \
 	    -DPOSIX -mllvm -optimize-regalloc -mllvm -fast-isel=false -static \
 		-popcorn-alignment
-CFLAGS_X86=$(CFLAGS) -target x86_64-hermit
-CFLAGS_ARM=$(CFLAGS) -target aarch64-hermit -fno-builtin #TODO fnobuiltin needed?
->>>>>>> 585544a1
 
-# Include paths (common / x86 only / arm only)
 INC=-I$(POPHERMIT)/lib/stack_transformation_hermit/utils \
-	-isystem $(PH_PREFIX_HOST)/lib/clang/3.7.1/include
-INC_X86=$(INC) -isystem $(PH_PREFIX_X86)/include -nostdinc
-INC_ARM=$(INC) -isystem $(PH_PREFIX_ARM)/include -nostdinc
+	-isystem $(PH_PREFIX_HOST)/lib/clang/3.7.1/include \
+	-isystem $(PH_PREFIX_X86)/include -nostdinc
 
-# Compiler and linker
 CC=$(PH_PREFIX_HOST)/bin/clang
 LD=$(PH_PREFIX_HOST)/bin/x86_64-hermit-ld.gold
 
 SRCS=$(shell ls *.c)
-OBJS_X86=$(SRCS:.c=.x86.o)
-OBJS_ARM=$(SRCS:.c=.arm.o)
+OBJS=$(SRCS:.c=.o)
 
-<<<<<<< HEAD
-PROG=prog_aarch64
+PROG=prog_x86-64
 TMP_FOLDER=build_x86-64/
 LINKER_SCRIPT=$(PH_PREFIX_X86)/lib/ls.x
 ADD_OBJS=$(PH_PREFIX_X86)/lib/crt0.o \
-=======
-PROG_X86=prog_x86-64
-PROG_ARM=prog_aarch64
-LINKER_SCRIPT_X86=$(PH_PREFIX_X86)/lib/ls.x
-LINKER_SCRIPT_ARM=$(PH_PREFIX_ARM)/lib/ls.x
-
-# Additional object files to link with any application (x86)
-ADD_OBJS_X86=$(PH_PREFIX_X86)/lib/crt0.o \
->>>>>>> 585544a1
 		 $(PH_PREFIX_X86)/lib/crti.o \
 		 $(PH_PREFIX_X86)/lib/crtbegin.o \
 		 $(PH_PREFIX_X86)/lib/crtend.o \
 		 $(PH_PREFIX_X86)/lib/crtn.o
 
-<<<<<<< HEAD
-=======
-# Additional object files to link with any application (arm)
-ADD_OBJS_ARM=$(PH_PREFIX_ARM)/lib/crt0.o \
-		 $(PH_PREFIX_ARM)/lib/crti.o \
-		 $(PH_PREFIX_ARM)/lib/crtbegin.o \
-		 $(PH_PREFIX_ARM)/lib/crtend.o \
-		 $(PH_PREFIX_ARM)/lib/crtn.o
+LIBS=-lpthread -lhermit -lstack-transform -lelf -lm -lc
 
-# Libraries inclusions (for both x86 and arm)
->>>>>>> 585544a1
-LIBS=-lhermit -lstack-transform -lelf -lm -lc -lgcc
-
-# Kernel library
-KERNEL_X86=$(PH_PREFIX_X86)/lib/libhermit.a
-KERNEL_ARM=$(PH_PREFIX_ARM)/lib/libhermit.a
-
-# LDFLAGS (common / x86 only / arm only)
-LDFLAGS=-static
-LDFLAGS_X86=$(LDFLAGS) -L$(PH_PREFIX_X86)/lib -T $(LINKER_SCRIPT_X86)
-LDFLAGS_ARM=$(LDFLAGS) -L$(PH_PREFIX_ARM)/lib -T $(LINKER_SCRIPT_ARM)
+LDFLAGS=-L$(PH_PREFIX_X86)/lib
 
 # ----------------------
 # Hermit runtime options
 # ----------------------
-PROXY_X86=$(PH_PREFIX_HOST)/bin/proxy
-PROXY_ARM=$(PH_PREFIX_ARM)/bin/proxy
-MEM?=2G
+PROXY=$(PH_PREFIX_HOST)/bin/proxy
+ISLE=uhyve
+MEM?=4G
 VERBOSE?=0
 CPUS?=1
-ARGS?=
-MIGTEST?=0
-RESUME?=0
-DEBUG?=0
 
-all: $(PROG_X86) $(PROG_ARM)
+all: $(PROG)
 
-%.x86.o: %.c
+%.o: %.c
+	@#0. Create tmp folder if needed
+	mkdir -p $(TMP_FOLDER) && touch $(TMP_FOLDER)/.dir
 	@# 1. emit bitcode
-	$(CC) $(CFLAGS_X86) $(INC_X86) -c $< -emit-llvm -o $<.x86.bc
+	$(CC) $(CFLAGS) $(INC) -c $< -emit-llvm -o $(TMP_FOLDER)/$<.bc
 	@# 2. Optimize
-	$(PH_PREFIX_HOST)/bin/opt -O3 -optimize-regalloc -insert-stackmaps \
-		-o $<.x86.bc $<.x86.bc
+	$(PH_PREFIX_HOST)/bin/opt -O3 -insert-stackmaps \
+		-o $(TMP_FOLDER)/$<.bc $(TMP_FOLDER)/$<.bc
 	@# 3. Compile into object file
-	$(CC) $(CFLAGS_X86)	-c $<.x86.bc -o $@
+	$(CC) -target x86_64-hermit -static -mllvm -optimize-regalloc \
+		-c $(TMP_FOLDER)/$<.bc -o $@
 
-%.arm.o: %.c
-	@# 1. emit bitcode
-	$(CC) $(CFLAGS_ARM) $(INC_ARM) -c $< -emit-llvm -o $<.arm.bc
-	@# 2. Optimize
-	$(PH_PREFIX_HOST)/bin/opt -O3 -optimize-regalloc -insert-stackmaps \
-		-o $<.arm.bc $<.arm.bc
-	@# 3. Compile into object file
-<<<<<<< HEAD
-	$(CC) -target aarch64-hermit -static -mllvm -optimize-regalloc \
-		-c $(TMP_FOLDER)/$<.bc -o $@
-=======
-	$(CC) $(CFLAGS_ARM)	-c $<.arm.bc -o $@
->>>>>>> 585544a1
+$(PROG): $(OBJS)
+	@# 4. Link
+	$(LD) -T $(LINKER_SCRIPT) -o $(PROG) $(OBJS) $(ADD_OBJS) $(LIBS) $(LDFLAGS)
+	@# 5. Post-process
+	$(PH_PREFIX_HOST)/bin/gen-stackinfo -f $(PROG)
+	@# 6. Change OSABI
+	$(PH_PREFIX_HOST)/bin/x86_64-hermit-elfedit --output-osabi=HermitCore $(PROG)
 
-$(PROG_X86): $(OBJS_X86) $(KERNEL_X86)
-	@# 4. Link
-	$(LD) -o $(PROG_X86) $(OBJS_X86) $(ADD_OBJS_X86) $(LIBS) $(LDFLAGS_X86)
-	@# 5. Post-process
-	$(PH_PREFIX_HOST)/bin/gen-stackinfo -f $(PROG_X86)
-	@# 6. Change OSABI
-<<<<<<< HEAD
-	$(PH_PREFIX_HOST)/bin/aarch64-hermit-elfedit --output-osabi=HermitCore $(PROG)
-=======
-	$(PH_PREFIX_HOST)/bin/x86_64-hermit-elfedit --output-osabi=HermitCore \
-		$(PROG_X86)
+test: all
+	HERMIT_ISLE=$(ISLE) HERMIT_MEM=$(MEM) HERMIT_CPUS=$(CPUS) \
+		HERMIT_VERBOSE=$(VERBOSE) $(PROXY) $(PROG)
 
-$(PROG_ARM): $(OBJS_ARM) $(KERNEL_ARM)
-	@# 4. Link
-	$(LD) -o $(PROG_ARM) $(OBJS_ARM) $(ADD_OBJS_ARM) $(LIBS) $(LDFLAGS_ARM)
-	@# 5. Post-process
-	$(PH_PREFIX_HOST)/bin/gen-stackinfo -f $(PROG_ARM)
-	@# 6. Change OSABI
-	$(PH_PREFIX_HOST)/bin/x86_64-hermit-elfedit --output-osabi=HermitCore \
-		$(PROG_ARM)
+objdump:
+	objdump --source $(PROG) > /tmp/objdump.txt && vim /tmp/objdump.txt
 
-test-x86: $(PROG_X86)
-	HERMIT_ISLE=uhyve HERMIT_MEM=$(MEM) HERMIT_CPUS=$(CPUS) \
-		HERMIT_VERBOSE=$(VERBOSE) HERMIT_MIGTEST=$(MIGTEST) \
-		HERMIT_MIGRATE_RESUME=$(RESUME) HERMIT_DEBUG=$(DEBUG) \
-		$(PROXY_X86) $(PROG_X86) $(ARGS)
+dump-stackinfo:
+	$(PH_PREFIX_HOST)/bin/dump-stackinfo -b $(PROG)
 
-test-arm: $(PROG_ARM)
-	scp $(PROXY_ARM) potato:/tmp/proxy
-	scp $(PROG_ARM) potato:/tmp
-	ssh potato HERMIT_ISLE=uhyve /tmp/proxy /tmp/$(PROG_ARM)
-
-objdump-x86:
-	objdump --source $(PROG_X86) > /tmp/objdump-x86.txt && \
-		vim /tmp/objdump-x86.txt
-
-objdump-arm:
-	objdump --source $(PROG_ARM) > /tmp/objdump-arm.txt && \
-		vim /tmp/objdump-arm.txt
->>>>>>> 585544a1
-
-dump-stackinfo-x86:
-	$(PH_PREFIX_HOST)/bin/dump-stackinfo -b $(PROG_X86)
-
-dump-stackinfo-arm:
-	$(PH_PREFIX_HOST)/bin/dump-stackinfo -b $(PROG_ARM)
-
-dump-llvm-stackmaps-x86:
-	$(PH_PREFIX_HOST)/bin/dump-llvm-stackmap -f $(PROG_X86)
-
-dump-llvm-stackmaps-arm:
-	$(PH_PREFIX_HOST)/bin/dump-llvm-stackmap -f $(PROG_ARM)
+dump-llvm-stackmaps:
+	$(PH_PREFIX_HOST)/bin/dump-llvm-stackmap -f $(PROG)
 
 clean:
-	rm -rf *.o *.bc $(PROG_X86) $(PROG_ARM) stack-transform.log bss.bin \
-	data.bin fds.bin heap.bin mdata.bin stack.bin.* tls.bin.*+rm -rf $(TMP_FOLDER) *.o $(PROG) stack-transform.log
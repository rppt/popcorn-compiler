--- conflicted
+++ resolved
@@ -121,17 +121,10 @@
 		$(PROXY_X86) $(PROG_X86) $(ARGS)
 
 test-arm: $(PROG_ARM)
-<<<<<<< HEAD
-	@ssh potato "rm -rf /tmp/proxy && killall -q -9 proxy; true"
-	scp $(PROXY_ARM) potato:/tmp/proxy
-	scp $(PROG_ARM) potato:/tmp
-	ssh potato HERMIT_ISLE=uhyve HERMIT_MEM=$(MEM) HERMIT_CPUS=$(CPUS) \
-=======
 	@ssh $(ARM_TARGET_IP) "rm -rf /tmp/proxy && killall -q -9 proxy; true"
 	scp $(PROXY_ARM) $(ARM_TARGET_IP):/tmp/proxy
 	scp $(PROG_ARM) $(ARM_TARGET_IP):/tmp
 	ssh $(ARM_TARGET_IP) HERMIT_ISLE=uhyve HERMIT_MEM=$(MEM) HERMIT_CPUS=$(CPUS) \
->>>>>>> f9993393
 		HERMIT_VERBOSE=$(VERBOSE) HERMIT_MIGTEST=$(MIGTEST) \
 		HERMIT_MIGRATE_RESUME=$(RESUME) HERMIT_DEBUG=$(DEBUG) \
 		/tmp/proxy /tmp/$(PROG_ARM) $(ARGS)

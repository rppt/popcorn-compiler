--- conflicted
+++ resolved
@@ -33,13 +33,8 @@
 #endif
 
 /*
-<<<<<<< HEAD
  * Set inside of musl at __libc_start_main() to point to where environment
  * variables begin on the stack.
-=======
- * Set inside of musl at __libc_start_main() to point to where function
- * activations begin on the stack.
->>>>>>> aac7ff0c
  */
 extern void* __popcorn_stack_base;
 
@@ -376,11 +371,7 @@
    * Get offset of main thread's stack pointer from stack base so we can avoid
    * clobbering argv & environment variables.
    */
-<<<<<<< HEAD
-  ASSERT(__popcorn_stack_base, "Stack base not set correctly");
-=======
   ASSERT(__popcorn_stack_base, "Stack base not correctly set by musl\n");
->>>>>>> aac7ff0c
   offset = (uint64_t)(bounds.high - __popcorn_stack_base);
   offset += (offset % 0x10 ? 0x10 - (offset % 0x10) : 0);
   bounds.high -= offset;

--- conflicted
+++ resolved
@@ -6,13 +6,8 @@
 # Although we disable IR optimizations, use -O3 to get backend optimizations
 CC         := $(POPCORN)/bin/clang
 CFLAGS     := -O3 -Xclang -disable-llvm-optzns -Wall -c -g -popcorn-alignment \
-<<<<<<< HEAD
-              -fno-vectorize -Wno-unused-variable -D_GNU_SOURCE -mllvm \
-              -no-sm-warn
-=======
               -fno-vectorize -fno-slp-vectorize -Wno-unused-variable \
-              -D_GNU_SOURCE
->>>>>>> 84acb945
+              -D_GNU_SOURCE -mllvm -no-sm-warn
 ifneq ($(findstring env_select,$(type)),)
 CFLAGS     += -D_ENV_SELECT_MIGRATE=1
 endif

#ifndef _MIGRATE_H
#define _MIGRATE_H

#if !defined(__aarch64__) && !defined(__powerpc64__) && !defined(__x86_64__)
# error Unknown/unsupported architecture!
#endif

#ifdef __cplusplus
extern "C" {
#endif

#ifndef _GNU_SOURCE
# define _GNU_SOURCE
#endif
#include <sched.h>

#define MAX_POPCORN_NODES 32

/* Supported architectures */
enum arch {
<<<<<<< HEAD
  ARCH_UNKNOWN = -1,
  ARCH_AARCH64 = 0,
  ARCH_X86_64,
  NUM_ARCHES,
};

/**
 * Get the current architecture.
 * @return the architecture on which we're executing
 */
enum arch current_arch(void);

/**
 * Get the current node id.
 * @return the node id on which this thread is running
 */
int current_nid(void);


/**
=======
  AARCH64 = 0,
  POWERPC64,
  X86_64,
  NUM_ARCHES
};

/**
>>>>>>> 6e76223f
 * Check if thread should migrate, and if so, invoke migration.  The optional
 * callback function will be invoked before execution resumes on destination
 * architecture.
 *
 * @param callback a callback function to be invoked before execution resumes
 *                 on destination architecture
 * @param callback_data data to be passed to the callback function
 */
void check_migrate(void (*callback)(void*), void *callback_data);

/**
 * Migrate thread.  The optional callback function will be invoked before
 * execution resumes on destination architecture.
 *
 * @param callback a callback function to be invoked before execution resumes
 *                 on destination architecture
 * @param callback_data data to be passed to the callback function
 */
void migrate(int nid, void (*callback)(void*), void *callback_data);

/**
 * Register a function to be used for migration points inserted by
 * -finstrument-functions.
 *
 * Note: does not apply to direct calls to migrate_shim().
 *
 * @param callback a callback function to be invoked before execution resumes
 *                 on destination architecture
 * @param callback_data data to be passed to the callback function
 */
void register_migrate_callback(void (*callback)(void*), void *callback_data);

#ifdef __cplusplus
}
#endif

#endif /* _MIGRATE_H */
<|MERGE_RESOLUTION|>--- conflicted
+++ resolved
@@ -18,10 +18,10 @@
 
 /* Supported architectures */
 enum arch {
-<<<<<<< HEAD
   ARCH_UNKNOWN = -1,
   ARCH_AARCH64 = 0,
   ARCH_X86_64,
+  ARCH_POWERPC64,
   NUM_ARCHES,
 };
 
@@ -39,15 +39,6 @@
 
 
 /**
-=======
-  AARCH64 = 0,
-  POWERPC64,
-  X86_64,
-  NUM_ARCHES
-};
-
-/**
->>>>>>> 6e76223f
  * Check if thread should migrate, and if so, invoke migration.  The optional
  * callback function will be invoked before execution resumes on destination
  * architecture.

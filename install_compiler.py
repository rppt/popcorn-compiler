--- conflicted
+++ resolved
@@ -97,17 +97,10 @@
                         help="Skip installation of util scripts",
                         action="store_true",
                         dest="skip_utils_install")
-<<<<<<< HEAD
-    process_opts.add_argument("--skip-namespace",
-                        help="Skip building namespace tools (deprecated)",
-                        action="store_true",
-                        dest="skip_namespace")
-=======
     process_opts.add_argument("--install-namespace",
                         help="Install namespace tools (deprecated)",
                         action="store_true",
                         dest="install_namespace")
->>>>>>> 821c6ee7
     process_opts.add_argument("--install-call-info-library",
                         help="Install application call information library",
                         action="store_true",
@@ -537,9 +530,6 @@
 
         os.chdir(cur_dir)
 
-<<<<<<< HEAD
-    # THE BUILD SYSTEMS FOR THE FOLLOWING ALREADY BUILD FOR ALL ISAS
-=======
         #=====================================================
         # CONFIGURE & INSTALL LIBOPENPOP
         #=====================================================
@@ -596,7 +586,6 @@
         os.chdir(cur_dir)
 
     # The build systems for the following already build for all ISAs
->>>>>>> 821c6ee7
 
     #=====================================================
     # CONFIGURE & INSTALL STACK TRANSFORMATION LIBRARY

--- conflicted
+++ resolved
@@ -81,10 +81,6 @@
                         help="Skip installation of binutils",
                         action="store_true",
                         dest="skip_binutils_install")
-    process_opts.add_argument("--skip-musl-install",
-                        help="Skip installation of musl",
-                        action="store_true",
-                        dest="skip_musl_install")
     process_opts.add_argument("--skip-libraries-install",
                         help="Skip installation of libraries",
                         action="store_true",
@@ -420,342 +416,14 @@
 
         os.chdir(cur_dir)
 
-<<<<<<< HEAD
-def install_musl(base_path, install_path, num_threads):
-    cur_dir = os.getcwd()
-
-    aarch64_install_path = os.path.join(install_path, 'aarch64')
-    powerpc64le_install_path = os.path.join(install_path, 'powerpc64')
-    x86_64_install_path = os.path.join(install_path, 'x86_64')
-
-    with open(os.devnull, 'wb') as FNULL:
-        #=====================================================
-        # CONFIGURE & INSTALL MUSL
-        #=====================================================
-        os.chdir(os.path.join(base_path, 'lib/musl-1.1.16'))
-
-        if os.path.isfile('Makefile'):
-            try:
-                rv = subprocess.check_call(['make', 'distclean'])
-            except Exception as e:
-                print('ERROR running distclean!')
-                sys.exit(1)
-            else:
-                if rv != 0:
-                    print('Make distclean failed.')
-                    sys.exit(1)
-
-
-        print("Configuring musl (aarch64)...")
-        try:
-            rv = subprocess.check_call(" ".join(['./configure',
-                                '--prefix=' + aarch64_install_path,
-                                '--target=aarch64-linux-gnu',
-                                '--enable-debug',
-                                '--enable-gcc-wrapper',
-                                '--enable-optimize',
-                                '--disable-shared',
-                                'CC={}/bin/clang'.format(install_path),
-                                'CFLAGS="-target aarch64-linux-gnu -popcorn-libc"']),
-                                        #stdout=FNULL,
-                                        stderr=subprocess.STDOUT,
-                                        shell=True)
-        except Exception as e:
-            print('Could not configure musl({})!'.format(e))
-            sys.exit(1)
-        else:
-            if rv != 0:
-                print('musl configure failed.')
-                sys.exit(1)
-
-        print('Making musl...')
-        try:
-            print('Running Make...')
-            rv = subprocess.check_call(['make', '-j', str(num_threads)])
-            rv = subprocess.check_call(['make', 'install'])
-        except Exception as e:
-            print('Could not run Make ({})!'.format(e))
-            sys.exit(1)
-        else:
-            if rv != 0:
-                print('Make failed.')
-                sys.exit(1)
-
-        try:
-            rv = subprocess.check_call(['make', 'distclean'])
-        except Exception as e:
-            print('ERROR running distclean!')
-            sys.exit(1)
-        else:
-            if rv != 0:
-                print('Make distclean failed.')
-                sys.exit(1)
-
-        print("Configuring musl (x86-64)...")
-        try:
-            rv = subprocess.check_call(" ".join(['./configure',
-                                '--prefix=' + x86_64_install_path,
-                                '--target=x86_64-linux-gnu',
-                                '--enable-debug',
-                                '--enable-gcc-wrapper',
-                                '--enable-optimize',
-                                '--disable-shared',
-                                'CC={}/bin/clang'.format(install_path),
-                                'CFLAGS="-target x86_64-linux-gnu -popcorn-libc"']),
-                                        #stdout=FNULL,
-                                        stderr=subprocess.STDOUT,
-                                        shell=True)
-        except Exception as e:
-            print('Could not configure musl({})!'.format(e))
-            sys.exit(1)
-        else:
-            if rv != 0:
-                print('musl configure failed.')
-                sys.exit(1)
-
-        print('Making musl...')
-        try:
-            print('Running Make...')
-            rv = subprocess.check_call(['make', '-j', str(num_threads)])
-            rv = subprocess.check_call(['make', 'install'])
-        except Exception as e:
-            print('Could not run Make ({})!'.format(e))
-            sys.exit(1)
-        else:
-            if rv != 0:
-                print('Make failed.')
-                sys.exit(1)
-
-        try:
-            rv = subprocess.check_call(['make', 'distclean'])
-        except Exception as e:
-            print('ERROR running distclean!')
-            sys.exit(1)
-        else:
-            if rv != 0:
-                print('Make distclean failed.')
-                sys.exit(1)
-
-        print("Configuring musl (powerpc64)...")
-        try:
-            rv = subprocess.check_call(" ".join(['./configure',
-                                '--prefix=' + powerpc64le_install_path,
-                                '--target=powerpc64le-linux-gnu',
-                                '--enable-debug',
-                                '--enable-gcc-wrapper',
-                                '--enable-optimize',
-                                '--disable-shared',
-                                'CC={}/bin/clang'.format(install_path),
-                                'CFLAGS="-target powerpc64le-linux-gnu -popcorn-libc"']),
-                                        #stdout=FNULL,
-                                        stderr=subprocess.STDOUT,
-                                        shell=True)
-
-        except Exception as e:
-            print('Could not configure musl({})!'.format(e))
-            sys.exit(1)
-        else:
-            if rv != 0:
-                print('musl configure failed.')
-                sys.exit(1)
-
-        print('Making musl...')
-        try:
-            print('Running Make...')
-            rv = subprocess.check_call(['make', '-j', str(num_threads)])
-            rv = subprocess.check_call(['make', 'install'])
-        except Exception as e:
-            print('Could not run Make ({})!'.format(e))
-            sys.exit(1)
-        else:
-            if rv != 0:
-                print('Make failed.')
-                sys.exit(1)
-
-        try:
-            rv = subprocess.check_call(['make', 'distclean'])
-        except Exception as e:
-            print('ERROR running distclean!')
-            sys.exit(1)
-        else:
-            if rv != 0:
-                print('Make distclean failed.')
-                sys.exit(1)
-
-        os.chdir(cur_dir)
-
-
-
-def install_libraries(base_path, install_path, num_threads, st_debug,
-=======
 def install_libraries(base_path, install_path, targets, num_threads, st_debug,
->>>>>>> 6678df54
                       libmigration_type, enable_libmigration_timing):
     cur_dir = os.getcwd()
 
     # musl-libc & libelf are built individually per target
 
-<<<<<<< HEAD
-    with open(os.devnull, 'wb') as FNULL:
-        #=====================================================
-        # CONFIGURE & INSTALL LIBELF
-        #=====================================================
-        os.chdir(os.path.join(base_path, 'lib/libelf'))
-
-        if os.path.isfile('Makefile'):
-            try:
-                rv = subprocess.check_call(['make', 'distclean'])
-            except Exception as e:
-                print('ERROR running distclean!')
-                sys.exit(1)
-            else:
-                if rv != 0:
-                    print('Make distclean failed.')
-                    sys.exit(1)
-
-        print("Configuring libelf (aarch64)...")
-        try:
-            cflags = 'CFLAGS="-O3 -ffunction-sections -fdata-sections ' + \
-        '-specs {}" LDFLAGS="-static"'.format(os.path.join(aarch64_install_path,
-                                                     'lib/musl-gcc.specs'))
-            rv = subprocess.check_call(" ".join([cflags,
-                                        './configure',
-                                        '--host=aarch64-linux-gnu',
-                                        '--prefix=' + aarch64_install_path,
-                                        '--enable-elf64',
-                                        '--disable-shared',
-                                        '--enable-extended-format']),
-                                        #stdout=FNULL,
-                                        stderr=subprocess.STDOUT,
-                                        shell=True)
-        except Exception as e:
-           print('Could not configure libelf ({})!'.format(e))
-           sys.exit(1)
-        else:
-           if rv != 0:
-               print('libelf configure failed.')
-               sys.exit(1)
-
-        print('Making libelf...')
-        try:
-            print('Running Make...')
-            rv = subprocess.check_call(['make', '-j', str(num_threads)])
-            rv = subprocess.check_call(['make', 'install'])
-        except Exception as e:
-            print('Could not run Make ({})!'.format(e))
-            sys.exit(1)
-        else:
-            if rv != 0:
-                print('Make failed.')
-                sys.exit(1)
-
-        try:
-            rv = subprocess.check_call(['make', 'distclean'])
-        except Exception as e:
-            print('ERROR running distclean!')
-            sys.exit(1)
-        else:
-            if rv != 0:
-                print('Make distclean failed.')
-                sys.exit(1)
-
-        print("Configuring libelf (powerpc64)...")
-        try:
-            cflags = 'CFLAGS="-O3 -ffunction-sections -fdata-sections ' +\
-                     '-specs {}" LDFLAGS="-static"'.format(os.path.join(powerpc64le_install_path,
-                                                     'lib/musl-gcc.specs'))
-            rv = subprocess.check_call(" ".join([cflags,
-                                        './configure',
-                                        '--host=powerpc64le-linux-gnu',
-                                        '--prefix=' + powerpc64le_install_path,
-                                        '--enable-elf64',
-                                        '--disable-shared',
-                                        '--enable-extended-format']),
-                                        #stdout=FNULL,
-                                        stderr=subprocess.STDOUT,
-                                        shell=True)
-        except Exception as e:
-            print('Could not configure libelf({})!'.format(e))
-            sys.exit(1)
-        else:
-            if rv != 0:
-                print('libelf configure failed.')
-                sys.exit(1)
-
-        print('Making libelf...')
-        try:
-            print('Running Make...')
-            rv = subprocess.check_call(['make', '-j', str(num_threads)])
-            rv = subprocess.check_call(['make', 'install'])
-        except Exception as e:
-            print('Could not run Make ({})!'.format(e))
-            sys.exit(1)
-        else:
-            if rv != 0:
-                print('Make failed.')
-                sys.exit(1)
-
-        print("Configuring libelf (x86_64)...")
-        try:
-            cflags = 'CFLAGS="-O3 -ffunction-sections -fdata-sections ' +\
-                     '-specs {}" LDFLAGS="-static"'.format(os.path.join(x86_64_install_path,
-                                                     'lib/musl-gcc.specs'))
-            rv = subprocess.check_call(" ".join([cflags,
-                                        './configure',
-                                        '--prefix=' + x86_64_install_path,
-                                        '--enable-elf64',
-                                        '--disable-shared',
-                                        '--enable-extended-format']),
-                                        #stdout=FNULL,
-                                        stderr=subprocess.STDOUT,
-                                        shell=True)
-        except Exception as e:
-            print('Could not configure libelf({})!'.format(e))
-            sys.exit(1)
-        else:
-            if rv != 0:
-                print('libelf configure failed.')
-                sys.exit(1)
-
-        print('Making libelf...')
-        try:
-            print('Running Make...')
-            rv = subprocess.check_call(['make', '-j', str(num_threads)])
-            rv = subprocess.check_call(['make', 'install'])
-        except Exception as e:
-            print('Could not run Make ({})!'.format(e))
-            sys.exit(1)
-        else:
-            if rv != 0:
-                print('Make failed.')
-                sys.exit(1)
-
-        os.chdir(cur_dir)
-
-        #=====================================================
-        # CONFIGURE & INSTALL LIBBOMP
-        #=====================================================
-        #os.chdir(os.path.join(base_path, 'lib/libbomp'))
-
-        #print('Making libbomp...')
-        #try:
-        #    print('Running Make...')
-        #    rv = subprocess.check_call(['make', '-j', str(num_threads),
-        #                                'POPCORN={}'.format(install_path)])
-        #    rv = subprocess.check_call(['make', 'install',
-        #                                'POPCORN={}'.format(install_path)])
-        #except Exception as e:
-        #    print('Could not run Make ({})!'.format(e))
-        #    sys.exit(1)
-        #else:
-        #    if rv != 0:
-        #        print('Make failed.')
-        #        sys.exit(1)
-        #os.chdir(cur_dir)
-=======
     for target in targets:
         target_install_path = os.path.join(install_path, target)
->>>>>>> 6678df54
 
         #=====================================================
         # CONFIGURE & INSTALL MUSL
@@ -1056,9 +724,6 @@
     if not args.skip_binutils_install:
         install_binutils(args.base_path, args.install_path, args.threads)
 
-    if not args.skip_musl_install:
-        install_musl(args.base_path, args.install_path, cpus)
-
     if not args.skip_libraries_install:
         install_libraries(args.base_path, args.install_path,
                           args.install_targets, args.threads,
